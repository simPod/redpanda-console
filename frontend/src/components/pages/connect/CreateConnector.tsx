/**
 * Copyright 2022 Redpanda Data, Inc.
 *
 * Use of this software is governed by the Business Source License
 * included in the file https://github.com/redpanda-data/redpanda/blob/dev/licenses/bsl.md
 *
 * As of the Change Date specified in that file, in accordance with
 * the Business Source License, use of this software will be governed
 * by the Apache License, Version 2.0
 */

import React, { useEffect, useState } from 'react';
import { comparer } from 'mobx';
import { PageComponent, PageInitHelper } from '../Page';
import { ApiOutlined, DatabaseOutlined, SearchOutlined } from '@ant-design/icons';
import { Wizard, WizardStep } from '../../misc/Wizard';
import { observer, useLocalObservable } from 'mobx-react';
import { api } from '../../../state/backendApi';
import { uiState } from '../../../state/uiState';
import { appGlobal } from '../../../state/appGlobal';
import { ClusterConnectors, ConnectorValidationResult } from '../../../state/restInterfaces';
<<<<<<< HEAD
import { Alert, Skeleton, Table } from 'antd';
=======
import { Alert, Select, Table } from 'antd';
>>>>>>> 8bc5ae82
import { HiddenRadioList } from '../../misc/HiddenRadioList';
import { ConnectorBoxCard, ConnectorPlugin, getConnectorFriendlyName } from './ConnectorBoxCard';
import { ConfigPage } from './dynamic-ui/components';
import KowlEditor from '../../misc/KowlEditor';
import PageContent from '../../misc/PageContent';
import { ConnectClusterStore, ConnectorValidationError } from '../../../state/connect/state';
import {
    Box,
    Flex,
    Heading,
    Link,
    Modal,
    ModalBody,
    ModalContent,
    ModalHeader,
    ModalOverlay,
    SearchField,
    SkeletonText,
    Spinner,
    Tabs,
    Text,
    useDisclosure,
    useToast
} from '@redpanda-data/ui';
import { findConnectorMetadata } from './helper';
import { containsIgnoreCase, delay, TimeSince } from '../../../utils/utils';
<<<<<<< HEAD
import { SingleSelect } from '../../misc/Select';
=======

const { Option } = Select;
>>>>>>> 8bc5ae82

const ConnectorType = observer(
    (p: {
        connectClusters: Array<ClusterConnectors>;
        activeCluster: string | null;
        onActiveClusterChange: (clusterName: string | null) => void;
        selectedPlugin: ConnectorPlugin | null;
        onPluginSelectionChange: (plugin: ConnectorPlugin | null) => void;
    }) => {

        const tabFilterModes = ['all', 'export', 'import'] as const;
        const state = useLocalObservable(() => ({
            textFilter: '',
            tabFilter: 'all' as 'all' | 'export' | 'import'
        }));


        let filteredPlugins = [] as {
            class: string;
            type: 'sink' | 'source';
            version?: string | undefined;
        }[];

        if (p.activeCluster) {
            const allPlugins = api.connectAdditionalClusterInfo.get(p.activeCluster)?.plugins;

            filteredPlugins = allPlugins?.filter(p => {
                if (state.tabFilter == 'export' && p.type == 'source')
                    return false; // not an "export" type

                if (state.tabFilter == 'import' && p.type == 'sink')
                    return false; // not an "import" type

                const meta = findConnectorMetadata(p.class);
                if (!meta)
                    return true; // no metadata, show it always

                if (state.textFilter) {
                    let matchesFilter = false;

                    if (meta.friendlyName && containsIgnoreCase(meta.friendlyName, state.textFilter))
                        matchesFilter = true;

                    if (p.class && containsIgnoreCase(p.class, state.textFilter))
                        matchesFilter = true;

                    if (meta.description && containsIgnoreCase(meta.description, state.textFilter))
                        matchesFilter = true;

                    if (!matchesFilter)
                        return false; // doesn't match the text filter
                }

                // no filters active that would remove the entry from the list
                return true;
            }) || [];
        }

        const noResultsBox = (filteredPlugins?.length > 0) ? null : <>
            <Flex p="10" alignItems="center" justifyContent="center" background="blackAlpha.100" borderRadius="8px">
                <Text fontSize="large" color="gray">No connectors that match the search filters</Text>
            </Flex>
        </>


        return (
            <>
                {p.connectClusters.length > 1 && (
                    <>
                        <h2>Installation Target</h2>
                        <Box maxWidth={400}>
                            <SingleSelect<string | undefined>
                                options={p.connectClusters.map(({clusterName}) => ({
                                    value: clusterName,
                                    label: clusterName,
                                }))}
                                value={p.activeCluster ?? undefined}
                                onChange={p.onActiveClusterChange as (val: string | null | undefined) => void}
                            />
                        </Box>
                    </>
                )}

                {p.activeCluster && (
                    <>
                        <Flex direction="column" gap="1em">
                            <Box maxWidth="600px">
                                <Text>
                                    Select a managed connector. Connectors simplify importing and exporting data between Redpanda and popular data sources.
                                    {' '}
                                    <Link href="https://docs.redpanda.com/docs/deploy/deployment-option/cloud/managed-connectors/">Learn more</Link>
                                </Text>

                                <Box marginBlock="4" marginTop="8">
                                    <SearchField
                                        placeholderText="Search"
                                        searchText={state.textFilter}
                                        setSearchText={x => state.textFilter = x}
                                        icon="filter"
                                    />
                                </Box>
                            </Box>
                        </Flex>

                        <Tabs items={[
                            {
                                key: 'all',
                                name: 'All',
                                component: <></>
                            },
                            {
                                key: 'export',
                                name: 'Export to',
                                component: <></>
                            },
                            {
                                key: 'import',
                                name: 'Import from',
                                component: <></>
                            },
                        ]} marginBlock="2"
                            onChange={(_, key) => {
                                state.tabFilter = key as typeof tabFilterModes[number];
                            }}
                        />

                        <HiddenRadioList<ConnectorPlugin>
                            name={'connector-type'}
                            onChange={p.onPluginSelectionChange}
                            value={p.selectedPlugin ?? undefined}
                            options={filteredPlugins.map((plugin) => ({
                                value: plugin,
                                render: (card) => <ConnectorBoxCard {...card} connectorPlugin={plugin} />,
                            }))}
                        />

                        {noResultsBox}
                    </>
                )}
            </>
        );
    }
);

@observer
class CreateConnector extends PageComponent<{ clusterName: string }> {
    initPage(p: PageInitHelper) {
        const clusterName = decodeURIComponent(this.props.clusterName);
        p.title = 'Create Connector';
        p.addBreadcrumb('Connectors', '/connect-clusters');
        p.addBreadcrumb(clusterName, `/connect-clusters/${encodeURIComponent(clusterName)}`);
        p.addBreadcrumb('Create Connector', `/connect-clusters/${encodeURIComponent(clusterName)}/create-connector`);

        this.refreshData(false);
        appGlobal.onRefresh = () => this.refreshData(true);
    }

    refreshData(force: boolean) {
        api.refreshConnectClusters(force);
    }

    render() {
        const clusters = api.connectConnectors?.clusters;
        if (clusters == null) return null;
        const clusterName = decodeURIComponent(this.props.clusterName);

        return (
            <PageContent>
                <ConnectorWizard connectClusters={clusters} activeCluster={clusterName} />
                {/*
                <Section>
                    <div className={styles.wizardView}>

                    </div>
                </Section> */}
            </PageContent>
        );
    }
}

interface ConnectorWizardProps {
    connectClusters: Array<ClusterConnectors>;
    activeCluster: string;
}

const ConnectorWizard = observer(({ connectClusters, activeCluster }: ConnectorWizardProps) => {
    const toast = useToast()
    const history = appGlobal.history;
    const [currentStep, setCurrentStep] = useState(0);
    const [selectedPlugin, setSelectedPlugin] = useState<ConnectorPlugin | null>(null);
    const [invalidValidationResult, setInvalidValidationResult] = useState<ConnectorValidationResult | null>(null);
    const [validationFailure, setValidationFailure] = useState<unknown>(null);
    const [creationFailure, setCreationFailure] = useState<unknown>(null);
    const [genericFailure, setGenericFailure] = useState<Error | null>(null);
    const [stringifiedConfig, setStringifiedConfig] = useState<string>('');
    const [parsedUpdatedConfig, setParsedUpdatedConfig] = useState<any | null>(null);
    const [postCondition, setPostCondition] = useState<boolean>(false);
    const [loading, setLoading] = useState<boolean>(false);
    const [connectClusterStore, setConnectClusterStore] = useState(ConnectClusterStore.getInstance(activeCluster));
    const { isOpen: isCreatingModalOpen, onOpen: openCreatingModal, onClose: closeCreatingModal } = useDisclosure();

    useEffect(() => {
        const init = async () => {
            await connectClusterStore.setup();
        };
        init();
    }, [connectClusterStore]);

    useEffect(() => {
        setConnectClusterStore(ConnectClusterStore.getInstance(activeCluster));
    }, [activeCluster]);

    useEffect(() => {
        try {
            setParsedUpdatedConfig(JSON.parse(stringifiedConfig));
        } catch (e) {
            setParsedUpdatedConfig(null);
            setPostCondition(false);
        }
        setPostCondition(true);
    }, [stringifiedConfig]);

    const clearErrors = () => {
        setCreationFailure(null);
        setValidationFailure(null);
        setInvalidValidationResult(null);
        setGenericFailure(null);
    };

    const steps: Array<WizardStep> = [
        {
            title: 'Connector Type',
            description: 'Choose type of connector.',
            icon: <DatabaseOutlined />,
            content: (
                <ConnectorType
                    connectClusters={connectClusters}
                    activeCluster={activeCluster}
                    onActiveClusterChange={(clusterName) => {
                        uiState.pageBreadcrumbs = [
                            { title: 'Connectors', linkTo: '/connect-clusters' },
                            { title: clusterName!, linkTo: `/connect-clusters/${encodeURIComponent(clusterName!)}` },
                            { title: 'Create Connector', linkTo: `/connect-clusters/${encodeURIComponent(clusterName!)}/create-connector` },
                        ];
                        history.push(`/connect-clusters/${encodeURIComponent(clusterName!)}/create-connector`);
                    }}
                    selectedPlugin={selectedPlugin}
                    onPluginSelectionChange={e => {
                        setSelectedPlugin(e);
                        setCurrentStep(1);
                    }}
                />
            ),
            postConditionMet: () => activeCluster != null && selectedPlugin != null,
            nextButtonLabel: null,
        },
        {
            title: 'Properties',
            description: 'Configure basic connection properties.',
            icon: <ApiOutlined />,
            content: (
                <>
                    <CreateConnectorHeading plugin={selectedPlugin} />

                    {selectedPlugin ? (
                        <Box maxWidth="800px">
                            <ConfigPage connectorStore={connectClusterStore.getConnector(selectedPlugin.class)} context="CREATE" />
                        </Box>
                    ) : (
                        <div>no cluster or plugin selected</div>
                    )}
                </>
            ),
            transitionConditionMet: async () => {
                if (selectedPlugin) {
                    connectClusterStore.getConnector(selectedPlugin.class).getConfigObject();
                    setStringifiedConfig(connectClusterStore.getConnector(selectedPlugin.class).jsonText);
                    return { conditionMet: true };
                }
                return { conditionMet: false };
            },
            postConditionMet: () => true,
        },
        {
            title: 'Review',
            description: 'Review and optionally patch the created connector config.',
            icon: <SearchOutlined />,
            content: selectedPlugin && (
                <Review
                    connectorPlugin={selectedPlugin}
                    properties={stringifiedConfig}
                    onChange={(editorContent) => {
                        setStringifiedConfig(editorContent ?? '');
                    }}
                    invalidValidationResult={invalidValidationResult}
                    validationFailure={validationFailure}
                    creationFailure={creationFailure}
                    genericFailure={genericFailure}
                    isCreating={loading}
                />
            ),
            postConditionMet: () => postCondition && !loading,
            async transitionConditionMet(): Promise<{ conditionMet: boolean }> {
                clearErrors();
                setLoading(true);
                const connectorRef = connectClusterStore.getConnector(selectedPlugin!.class);

                if (parsedUpdatedConfig != null && !comparer.shallow(parsedUpdatedConfig, connectorRef.getConfigObject())) {
                    connectorRef.updateProperties(parsedUpdatedConfig);
                }

                const propertiesObject: Record<string, any> = connectorRef.getConfigObject();
                try {
                    const validationResult = await api.validateConnectorConfig(activeCluster, selectedPlugin!.class, propertiesObject);

                    const errorCount = validationResult.configs.sum(x => x.value.errors.length);

                    if (errorCount > 0) {
                        setInvalidValidationResult(validationResult);
                        setLoading(false);
                        return { conditionMet: false };
                    }
                } catch (e) {
                    throw new ConnectorValidationError(e);
                }

                try {
                    openCreatingModal();

                    await connectClusterStore.createConnector(selectedPlugin!.class, parsedUpdatedConfig);

                    // Wait a bit for the connector to appear, then navigate to it
                    const maxScanTime = 5000;
                    const intervalSec = 100;
                    const timer = new TimeSince();

                    const connectorName = connectorRef.propsByName.get('name')!.value as string;

                    while (true) {
                        const elapsedTime = timer.value;
                        console.log('scanning for new connector...', { connectorName, elapsedTime });
                        if (elapsedTime > maxScanTime) {
                            // Abort, tried to wait for too long
                            history.push(`/connect-clusters/${encodeURIComponent(activeCluster)}`);
                            break;
                        }

                        await connectClusterStore.refreshData(true);
                        const connector = connectClusterStore.getConnectorState(connectorName);

                        if (connector) {
                            // Success
                            history.push(`/connect-clusters/${encodeURIComponent(activeCluster)}/${encodeURIComponent(connectorName)}`);
                            break;
                        }

                        await delay(intervalSec);
                    }
                    toast({
                        status: 'success',
                        description: `Connector ${connectorName} created`}
                    );

                } catch (e: any) {
                    switch (e?.name) {
                        case 'ConnectorValidationError':
                            setValidationFailure(e?.message);
                            break;
                        case 'ConnectorCreationError':
                            setCreationFailure(e?.message);
                            break;
                        default:
                            setGenericFailure(e?.message);
                    }
                    setLoading(false);
                    return { conditionMet: false };
                }
                finally {
                    closeCreatingModal();
                }
                setLoading(false);
                return { conditionMet: true };
            },
            nextButtonLabel: 'Create'
        },
    ];

    const isLast = () => currentStep === steps.length - 1;

    if (!connectClusterStore.isInitialized) {
        return (
            <SkeletonText mt={5} noOfLines={20} spacing={5} skeletonHeight={4} />
        );
    }

    return <>
        <Wizard
            state={{
                canContinue: () => steps[currentStep].postConditionMet(),
                next: async () => {
                    const transitionConditionMet = steps[currentStep].transitionConditionMet;
                    if (transitionConditionMet) {
                        const { conditionMet } = await transitionConditionMet();
                        if (!conditionMet) return;
                    }

                    setTimeout(() => {
                        window.scrollTo({ top: 0, behavior: 'smooth' });
                    }, 10);

                    return currentStep < steps.length - 1 ? setCurrentStep((n) => n + 1) : undefined;
                },
                previous: () => {

                    clearErrors();

                    setTimeout(() => {
                        window.scrollTo({ top: 0, behavior: 'smooth' });
                    }, 10);

                    return (currentStep > 0 ? setCurrentStep((n) => n - 1) : undefined);
                },
                isLast,
                isFirst: () => currentStep === 0,
                getCurrentStep: () => [currentStep, steps[currentStep]],
                getSteps: () => steps,
            }}
        />

        <Modal isCentered isOpen={isCreatingModalOpen} onClose={() => { }}>
            <ModalOverlay bg="blackAlpha.300" backdropFilter="blur(5px)" />
            <ModalContent>
                <ModalHeader>Creating connector...</ModalHeader>
                <ModalBody py="8">
                    <Flex alignItems="center" justifyContent="center">
                        <Spinner size="xl" />
                    </Flex>
                </ModalBody>
            </ModalContent>
        </Modal>
    </>
});



function CreateConnectorHeading(p: { plugin: ConnectorPlugin | null }) {
    if (!p.plugin)
        return <Heading>Creating Connector</Heading>

    // const { logo } = findConnectorMetadata(p.plugin.class) ?? {};
    const displayName = getConnectorFriendlyName(p.plugin.class);

    return <>
        <Heading as="h1" fontSize="2xl" display="flex" alignItems="center" gap=".5ch" mb="8">
            <>Create Connector: </>
            {p.plugin.type == 'source' ? 'import data from ' : 'export data to '}
            {displayName}
            {/* <Box width="28px" height="28px" mr="1">{logo}</Box> */}
        </Heading>
    </>
}



interface ReviewProps {
    connectorPlugin: ConnectorPlugin | null;
    onChange: (editorContent: string | undefined) => void;
    properties?: string;
    invalidValidationResult: ConnectorValidationResult | null;
    validationFailure: unknown;
    creationFailure: unknown;
    genericFailure: Error | null;
    isCreating: boolean;
}

function Review({
    connectorPlugin,
    properties,
    invalidValidationResult,
    validationFailure,
    creationFailure,
    genericFailure,
    onChange,
    isCreating,
}: ReviewProps) {
    return (
        <>
            {connectorPlugin != null ? (
                <>
                    <h2>Connector Plugin</h2>
                    <ConnectorBoxCard connectorPlugin={connectorPlugin} borderStyle="dashed" borderWidth="medium" hoverable={false} />
                </>
            ) : null}

            {isCreating ? (
                <SkeletonText mt={5} noOfLines={6} spacing={5} skeletonHeight={4} />
            ) : (
                <>
                    {invalidValidationResult != null ? <ValidationDisplay validationResult={invalidValidationResult} /> : null}

                    {validationFailure ? (
                        <Alert
                            style={{ marginTop: '2rem' }}
                            type="error"
                            message={
                                <>
                                    <strong>Validation attempt failed</strong>
                                    <p>{String(validationFailure)}</p>
                                </>
                            }
                        />
                    ) : null}

                    {creationFailure ? (
                        <Alert
                            style={{ marginTop: '2rem' }}
                            type="error"
                            message={
                                <>
                                    <strong>Creation attempt failed</strong>
                                    <p>{String(creationFailure)}</p>
                                </>
                            }
                        />
                    ) : null}

                    {genericFailure ? (
                        <Alert
                            style={{ marginTop: '2rem' }}
                            type="error"
                            message={
                                <>
                                    <strong>An error occurred</strong>
                                    <p>{String(genericFailure)}</p>
                                </>
                            }
                        />
                    ) : null}

                    <Heading as="h2" mt="4" fontSize="1.4em" fontWeight="500">Connector Properties</Heading>
                    <div style={{ margin: '0 auto 1.5rem' }}>
                        <KowlEditor
                            language="json"
                            value={properties}
                            height="600px"
                            onChange={onChange}
                            options={{ readOnly: isCreating }}
                        />
                    </div>
                </>
            )}
        </>
    );
}

function getDataSource(validationResult: ConnectorValidationResult) {
    return validationResult.configs.filter((connectorProperty) => connectorProperty.value.errors.length > 0).map((cp) => cp.value);
}

function ValidationDisplay({ validationResult }: { validationResult: ConnectorValidationResult }) {
    return (
        <Alert
            style={{ marginTop: '2rem' }}
            type="warning"
            message={
                <>
                    <h3>Submitted configuration is invalid</h3>

                    <Table
                        pagination={false}
                        size={'small'}
                        dataSource={getDataSource(validationResult)}
                        columns={[
                            {
                                title: 'Property Name',
                                dataIndex: 'name',
                                key: 'name',
                            },
                            {
                                title: 'Current Value',
                                dataIndex: 'value',
                                key: 'value',
                            },
                            {
                                title: 'Validation Errors',
                                dataIndex: 'errors',
                                key: 'errors',
                            },
                        ]}
                        rowKey={(record) => record.name}
                    />
                </>
            }
        />
    );
}

export default CreateConnector;<|MERGE_RESOLUTION|>--- conflicted
+++ resolved
@@ -19,11 +19,7 @@
 import { uiState } from '../../../state/uiState';
 import { appGlobal } from '../../../state/appGlobal';
 import { ClusterConnectors, ConnectorValidationResult } from '../../../state/restInterfaces';
-<<<<<<< HEAD
-import { Alert, Skeleton, Table } from 'antd';
-=======
-import { Alert, Select, Table } from 'antd';
->>>>>>> 8bc5ae82
+import { Alert, Table } from 'antd';
 import { HiddenRadioList } from '../../misc/HiddenRadioList';
 import { ConnectorBoxCard, ConnectorPlugin, getConnectorFriendlyName } from './ConnectorBoxCard';
 import { ConfigPage } from './dynamic-ui/components';
@@ -50,12 +46,8 @@
 } from '@redpanda-data/ui';
 import { findConnectorMetadata } from './helper';
 import { containsIgnoreCase, delay, TimeSince } from '../../../utils/utils';
-<<<<<<< HEAD
+
 import { SingleSelect } from '../../misc/Select';
-=======
-
-const { Option } = Select;
->>>>>>> 8bc5ae82
 
 const ConnectorType = observer(
     (p: {
