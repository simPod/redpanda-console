/**
 * Copyright 2022 Redpanda Data, Inc.
 *
 * Use of this software is governed by the Business Source License
 * included in the file https://github.com/redpanda-data/redpanda/blob/dev/licenses/bsl.md
 *
 * As of the Change Date specified in that file, in accordance with
 * the Business Source License, use of this software will be governed
 * by the Apache License, Version 2.0
 */

/*eslint block-scoped-var: "error"*/

import { notification } from "antd";
import { comparer, computed, observable, transaction } from "mobx";
import { basePathS, IsBusiness, IsDev } from "../utils/env";
import fetchWithTimeout from "../utils/fetchWithTimeout";
import { toJson } from "../utils/jsonUtils";
import { LazyMap } from "../utils/LazyMap";
import { ObjToKv } from "../utils/tsxUtils";
import { decodeBase64, TimeSince } from "../utils/utils";
import { appGlobal } from "./appGlobal";
import { AclRequest, AclRequestDefault, AclResourceType, AclResponse, AdminInfo, AlterConfigOperation, AlterPartitionReassignmentsResponse, ApiError, Broker, BrokerConfigResponse, ClusterAdditionalInfo, ClusterConnectors, ClusterInfo, ClusterInfoResponse, ConfigEntry, ConfigResourceType, ConnectorValidationResult, CreateTopicRequest, CreateTopicResponse, DeleteConsumerGroupOffsetsRequest, DeleteConsumerGroupOffsetsResponse, DeleteConsumerGroupOffsetsResponseTopic, DeleteConsumerGroupOffsetsTopic, DeleteRecordsResponseData, EditConsumerGroupOffsetsRequest, EditConsumerGroupOffsetsResponse, EditConsumerGroupOffsetsResponseTopic, EditConsumerGroupOffsetsTopic, EndpointCompatibility, EndpointCompatibilityResponse, GetAllPartitionsResponse, GetConsumerGroupResponse, GetConsumerGroupsResponse, GetPartitionsResponse, GetTopicConsumersResponse, GetTopicOffsetsByTimestampResponse, GetTopicsResponse, GroupDescription, isApiError, KafkaConnectors, PartialTopicConfigsResponse, Partition, PartitionReassignmentRequest, PartitionReassignments, PartitionReassignmentsResponse, PatchConfigsRequest, PatchConfigsResponse, ProduceRecordsResponse, PublishRecordsRequest, QuotaResponse, ResourceConfig, SchemaDetails, SchemaDetailsResponse, SchemaOverview, SchemaOverviewResponse, SchemaType, Topic, TopicConfigResponse, TopicConsumer, TopicDescription, TopicDocumentation, TopicDocumentationResponse, TopicMessage, TopicOffset, TopicPermissions, UserData, WrappedApiError } from "./restInterfaces";
import { Features } from "./supportedFeatures";
import { ServerVersionInfo, uiState } from "./uiState";

const REST_TIMEOUT_SEC = 25;
export const REST_CACHE_DURATION_SEC = 20;

/*
    - If statusCode is not 2xx (any sort of error) -> response content will always be an `ApiError` json object
    - 2xx does not mean complete success, for some endpoints (e.g.: broker log dirs) we can get partial responses (array with some result entries and some error entries)
*/
export async function rest<T>(url: string, requestInit?: RequestInit): Promise<T | null> {
    const res = await fetchWithTimeout(url, REST_TIMEOUT_SEC * 1000, requestInit);

    if (res.status == 401) { // Unauthorized
        await handle401(res);
        return null;
    }
    if (res.status == 403) { // Forbidden
        return null;
    }

    const text = await res.text();
<<<<<<< HEAD

    processVersionInfo(res.headers);

=======

    processVersionInfo(res.headers);

>>>>>>> bebb9445
    return parseOrUnwrap<T>(res, text);
}

async function handle401(res: Response) {
    // Logout
    //   Clear our 'User' data if we have any
    //   Any old/invalid JWT will be cleared by the server
    api.userData = null;

    try {
        const text = await res.text();
        const obj = JSON.parse(text);
        console.log("unauthorized message: " + text);

        const err = obj as ApiError;
        uiState.loginError = String(err.message);
    } catch (err) {
        uiState.loginError = String(err);
    }

    // Save current location url
    // store.urlBeforeLogin = window.location.href;

    // Redirect to login
    appGlobal.history.push('/login');
}

function processVersionInfo(headers: Headers) {
    try {
        for (const [k, v] of headers) {
            if (k.toLowerCase() == 'app-version') {
                const serverVersion = JSON.parse(v) as ServerVersionInfo;
                if (typeof serverVersion === 'object')
                    if (uiState.serverVersion == null || (serverVersion.ts != uiState.serverVersion.ts))
                        uiState.serverVersion = serverVersion;
                break;
            }
        }
    } catch { } // Catch malformed json (old versions where info is not sent as json yet)
}

const cache = new LazyMap<string, CacheEntry>(u => new CacheEntry(u));
class CacheEntry {
    url: string;

    private timeSinceLastResult = new TimeSince(); // set automatically
    /** How long ago (in seconds) the data was last updated */
    get resultAge() { return this.timeSinceLastResult.value / 1000; }

    private promise: Promise<any>;
    get lastPromise() { return this.promise; }
    setPromise<T>(promise: Promise<T>) {
        this.timeSinceRequestStarted.reset();

        this.isPending = true;
        this.promise = promise;

        promise.then(result => {
            this.timeSinceLastResult.reset();
            this.lastResult = result;
        }).finally(() => {
            this.lastRequestTime = this.timeSinceRequestStarted.value;
            const index = api.activeRequests.indexOf(this);
            if (index > -1) {
                api.activeRequests.splice(index, 1);
            }
            this.isPending = false;
        });

        api.activeRequests.push(this);
    }

    lastResult: any | undefined; // set automatically
    isPending: boolean; // set automatically

    private timeSinceRequestStarted = new TimeSince(); // set automatically
    private lastRequestTime: number; // set automatically
    /** How long (in seconds) the last request took (or is currently taking so far) */
    get requestTime() {
        if (this.isPending) {
            return this.timeSinceRequestStarted.value / 1000;
        }
        return this.lastRequestTime / 1000;
    }

    constructor(url: string) {
        this.url = url;
        const sec = 1000;
        const min = 60 * sec;
        const h = 60 * min;
        this.timeSinceLastResult.reset(100 * h);
    }
}

function cachedApiRequest<T>(url: string, force: boolean = false): Promise<T> {
    const entry = cache.get(url);

    if (entry.isPending) {
        // return already running request
        return entry.lastPromise;
    }

    if (entry.resultAge > REST_CACHE_DURATION_SEC || force) {
        // expired or force refresh
        const promise = rest<T>(url);
        entry.setPromise(promise);
    }

    // Return last result (can be still pending, or completed but not yet expired)
    return entry.lastPromise;
}


let currentWS: WebSocket | null = null;

//
// BackendAPI
//
const apiStore = {

    // Data
    endpointCompatibility: null as (EndpointCompatibility | null),

    clusters: ['A', 'B', 'C'],
    clusterInfo: null as (ClusterInfo | null),

    brokerConfigs: new Map<number, ConfigEntry[] | string>(), // config entries, or error string

    adminInfo: undefined as (AdminInfo | undefined | null),

    schemaOverview: undefined as (SchemaOverview | null | undefined), // undefined = request not yet complete; null = server responded with 'there is no data'
    schemaOverviewIsConfigured: undefined as boolean | undefined,
    schemaDetails: null as (SchemaDetails | null),

    topics: null as (Topic[] | null),
    topicConfig: new Map<string, TopicDescription | null>(), // null = not allowed to view config of this topic
    topicDocumentation: new Map<string, TopicDocumentation>(),
    topicPermissions: new Map<string, TopicPermissions | null>(),
    topicPartitions: new Map<string, Partition[] | null>(), // null = not allowed to view partitions of this config
    topicPartitionErrors: new Map<string, Array<{ id: number, partitionError: string; }>>(),
    topicWatermarksErrors: new Map<string, Array<{ id: number, waterMarksError: string; }>>(),
    topicConsumers: new Map<string, TopicConsumer[]>(),
    topicAcls: new Map<string, AclResponse | null>(),

    ACLs: undefined as AclResponse | undefined | null,

    Quotas: undefined as QuotaResponse | undefined | null,

    consumerGroups: new Map<string, GroupDescription>(),
    consumerGroupAcls: new Map<string, AclResponse | null>(),

    partitionReassignments: undefined as (PartitionReassignments[] | null | undefined),

    connectConnectors: undefined as (KafkaConnectors | undefined),
    connectAdditionalClusterInfo: new Map<string, ClusterAdditionalInfo>(), // clusterName => additional info (plugins)

    // undefined = we haven't checked yet
    // null = call completed, and we're not logged in
    userData: undefined as (UserData | null | undefined),
    async logout() {
        await fetch('./logout');
        this.userData = null;
    },

    // Make currently running requests observable
    activeRequests: [] as CacheEntry[],

    // Fetch errors
    errors: [] as any[],

    messageSearchPhase: null as string | null,
    messagesFor: '', // for what topic?
    messages: observable([] as TopicMessage[], { deep: false }),
    messagesElapsedMs: null as null | number,
    messagesBytesConsumed: 0,
    messagesTotalConsumed: 0,


    async startMessageSearch(searchRequest: MessageSearchRequest): Promise<void> {

        const isHttps = window.location.protocol.startsWith('https');
        const protocol = isHttps ? 'wss://' : 'ws://';
        const host = IsDev ? 'localhost:9090' : window.location.host;
        const url = protocol + host + basePathS + '/api/topics/' + searchRequest.topicName + '/messages';

        console.debug("connecting to \"" + url + "\"");

        // Abort previous connection
        if (currentWS != null)
            if (currentWS.readyState == WebSocket.OPEN || currentWS.readyState == WebSocket.CONNECTING)
                currentWS.close();

        currentWS = new WebSocket(url);
        const ws = currentWS;
        this.messageSearchPhase = "Connecting";
        this.messagesBytesConsumed = 0;
        this.messagesTotalConsumed = 0;

        currentWS.onopen = ev => {
            if (ws !== currentWS) return; // newer request has taken over
            // reset state for new request
            this.messagesFor = searchRequest.topicName;
            this.messages.length = 0;
            this.messagesElapsedMs = null;
            // send new request
            currentWS.send(JSON.stringify(searchRequest));
        };
        currentWS.onclose = ev => {
            if (ws !== currentWS) return;
            api.stopMessageSearch();
            // double assignment makes sense: when the phase changes to null, some observing components will play a "fade out" animation, using the last (non-null) value
            console.debug(`ws closed: code=${ev.code} wasClean=${ev.wasClean}` + (ev.reason ? ` reason=${ev.reason}` : ''));
        };

        const onMessageHandler = (msgEvent: MessageEvent) => {
            if (ws !== currentWS) return;
            const msg = JSON.parse(msgEvent.data);

            switch (msg.type) {
                case 'phase':
                    this.messageSearchPhase = msg.phase;
                    break;

                case 'progressUpdate':
                    this.messagesBytesConsumed = msg.bytesConsumed;
                    this.messagesTotalConsumed = msg.messagesConsumed;
                    break;

                case 'done':
                    this.messagesElapsedMs = msg.elapsedMs;
                    this.messagesBytesConsumed = msg.bytesConsumed;
                    // this.MessageSearchCancelled = msg.isCancelled;
                    this.messageSearchPhase = "Done";
                    this.messageSearchPhase = null;
                    break;

                case 'error':
                    // error doesn't neccesarily mean the whole request is done
                    console.info("ws backend error: " + msg.message);
                    const notificationKey = `errorNotification-${Date.now()}`;
                    notification['error']({
                        key: notificationKey,
                        message: "Backend Error",
                        description: msg.message,
                        duration: 5,
                    });
                    break;

                case 'message':
                    const m = msg.message as TopicMessage;

                    const keyData = m.key.payload;
                    if (keyData != null && keyData != undefined && keyData != "" && m.key.encoding == 'binary') {
                        try {
                            m.key.payload = decodeBase64(m.key.payload); // unpack base64 encoded key
                        } catch (error) {
                            // Empty
                            // Only unpack if the key is base64 based
                        }
                    }

                    m.keyJson = JSON.stringify(m.key.payload);
                    m.valueJson = JSON.stringify(m.value.payload);

                    if (m.value.encoding == 'binary') {
                        m.value.payload = atob(m.value.payload);

                        const str = m.value.payload as string;
                        let hex = '';
                        for (let i = 0; i < str.length && i < 50; i++) {
                            let n = str.charCodeAt(i).toString(16);
                            if (n.length == 1) n = '0' + n;
                            hex += n + ' ';
                        }
                        m.valueBinHexPreview = hex;
                    }


                    //m = observable.object(m, undefined, { deep: false });

                    this.messages.push(m);
                    break;
            }
        };
        currentWS.onmessage = onMessageHandler;
    },

    stopMessageSearch() {
        if (currentWS) {
            currentWS.close();
            currentWS = null;
        }

        if (this.messageSearchPhase != null) {
            this.messageSearchPhase = "Done";
            this.messagesBytesConsumed = 0;
            this.messagesTotalConsumed = 0;
            this.messageSearchPhase = null;
        }
    },

    refreshTopics(force?: boolean) {
        cachedApiRequest<GetTopicsResponse>('./api/topics', force)
            .then(v => {
                for (const t of v.topics) {
                    if (!t.allowedActions) continue;

                    // DEBUG: randomly remove some allowedActions
                    /*
                    const numToRemove = Math.round(Math.random() * t.allowedActions.length);
                    for (let i = 0; i < numToRemove; i++) {
                        const randomIndex = Math.round(Math.random() * (t.allowedActions.length - 1));
                        t.allowedActions.splice(randomIndex, 1);
                    }
                    */
                }
                this.topics = v.topics;
            }, addError);
    },

    async refreshTopicConfig(topicName: string, force?: boolean): Promise<void> {
        const promise = cachedApiRequest<TopicConfigResponse | null>(`./api/topics/${topicName}/configuration`, force)
            .then(v => {
                if (!v) {
                    this.topicConfig.delete(topicName);
                    return;
                }

                if (v.topicDescription.error) {
                    this.topicConfig.set(topicName, v.topicDescription);
                    return;
                }

                // add 'type' to each synonym
                // in the raw data, only the root entries have 'type', but the nested synonyms do not
                // we need 'type' on synonyms as well for filtering
                const topicDescription = v.topicDescription;
                prepareSynonyms(topicDescription.configEntries);
                this.topicConfig.set(topicName, topicDescription);

            }, addError); // 403 -> null
        return promise as Promise<void>;
    },

    async getTopicOffsetsByTimestamp(topicNames: string[], timestampUnixMs: number): Promise<TopicOffset[]> {
        const query = `topicNames=${encodeURIComponent(topicNames.join(','))}&timestamp=${timestampUnixMs}`;
        const response = await fetch('./api/topics-offsets?' + query, {
            method: 'GET',
            headers: [
                ['Content-Type', 'application/json']
            ]
        });

        const r = await parseOrUnwrap<GetTopicOffsetsByTimestampResponse>(response, null);
        return r.topicOffsets;
    },

    refreshTopicDocumentation(topicName: string, force?: boolean) {
        cachedApiRequest<TopicDocumentationResponse>(`./api/topics/${topicName}/documentation`, force)
            .then(v => {
                const text = v.documentation.markdown == null ? null : decodeBase64(v.documentation.markdown);
                v.documentation.text = text;
                this.topicDocumentation.set(topicName, v.documentation);
            }, addError);
    },

    refreshTopicPermissions(topicName: string, force?: boolean) {
        if (!IsBusiness) return; // permissions endpoint only exists in kowl-business
        if (this.userData?.user?.providerID == -1) return; // debug user
        cachedApiRequest<TopicPermissions | null>(`./api/permissions/topics/${topicName}`, force)
            .then(x => this.topicPermissions.set(topicName, x), addError);
    },

    async deleteTopic(topicName: string) {
        return rest(`./api/topics/${encodeURIComponent(topicName)}`, { method: 'DELETE' }).catch(addError);
    },

    async deleteTopicRecords(topicName: string, offset: number, partitionId?: number) {
        const partitions = (partitionId != undefined) ? [{ partitionId, offset }] : this.topicPartitions?.get(topicName)?.map(partition => ({ partitionId: partition.id, offset }));

        if (!partitions || partitions.length === 0) {
            addError(new Error(`Topic ${topicName} doesn't have partitions.`));
            return;
        }

        return this.deleteTopicRecordsFromMultiplePartitionOffsetPairs(topicName, partitions);
    },

    async deleteTopicRecordsFromAllPartitionsHighWatermark(topicName: string) {
        const partitions = this.topicPartitions?.get(topicName)?.map(({ waterMarkHigh, id }) => ({
            partitionId: id,
            offset: waterMarkHigh
        }));

        if (!partitions || partitions.length === 0) {
            addError(new Error(`Topic ${topicName} doesn't have partitions.`));
            return;
        }

        return this.deleteTopicRecordsFromMultiplePartitionOffsetPairs(topicName, partitions);
    },

    async deleteTopicRecordsFromMultiplePartitionOffsetPairs(topicName: string, pairs: Array<{ partitionId: number, offset: number; }>) {
        return rest<DeleteRecordsResponseData>(`./api/topics/${topicName}/records`, {
            method: "DELETE",
            headers: { "Content-Type": "application/json" },
            body: JSON.stringify({ partitions: pairs })
        }).catch(addError);
    },

    refreshPartitions(topics: 'all' | string[] = 'all', force?: boolean): Promise<void> {
        if (Array.isArray(topics))
            // sort in order to maximize cache hits (todo: track/cache each topic individually instead)
            topics = topics.sort().map(t => encodeURIComponent(t));

        const url = topics == 'all'
            ? `./api/operations/topic-details`
            : `./api/operations/topic-details?topicNames=${topics.joinStr(",")}`;

        return cachedApiRequest<GetAllPartitionsResponse | null>(url, force)
            .then(response => {
                if (!response?.topics) return;
                transaction(() => {

                    const errors: {
                        topicName: string,
                        partitionErrors: { partitionId: number, error: string; }[],
                        waterMarkErrors: { partitionId: number, error: string; }[],
                    }[] = [];

                    for (const t of response.topics) {
                        if (t.error != null) {
                            // console.error(`refreshAllTopicPartitions: error for topic ${t.topicName}: ${t.error}`);
                            continue;
                        }

                        // If any partition has any errors, don't set the result for that topic
                        const partitionErrors = [];
                        const waterMarkErrors = [];
                        for (const p of t.partitions) {
                            // topicName
                            p.topicName = t.topicName;

                            let partitionHasError = false;
                            if (p.partitionError) {
                                partitionErrors.push({ partitionId: p.id, error: p.partitionError });
                                partitionHasError = true;
                            } if (p.waterMarksError) {
                                waterMarkErrors.push({ partitionId: p.id, error: p.waterMarksError });
                                partitionHasError = true;
                            }
                            if (partitionHasError) {
                                p.hasErrors = true;
                                continue;
                            }

                            // Add some local/cached properties to make working with the data easier
                            const validLogDirs = p.partitionLogDirs.filter(e => !e.error && e.size >= 0);
                            const replicaSize = validLogDirs.length > 0 ? validLogDirs.max(e => e.size) : 0;
                            p.replicaSize = replicaSize >= 0 ? replicaSize : 0;
                        }

                        // Set partition
                        this.topicPartitions.set(t.topicName, t.partitions);

                        if (partitionErrors.length == 0 && waterMarkErrors.length == 0) {

                        } else {
                            errors.push({
                                topicName: t.topicName,
                                partitionErrors: partitionErrors,
                                waterMarkErrors: waterMarkErrors,
                            });
                        }
                    }

                    // if (errors.length > 0)
                    //     console.error('refreshAllTopicPartitions: response had errors', errors);
                });
            }, addError);
    },

    refreshPartitionsForTopic(topicName: string, force?: boolean) {
        cachedApiRequest<GetPartitionsResponse | null>(`./api/topics/${topicName}/partitions`, force)
            .then(response => {
                if (response?.partitions) {
                    const partitionErrors: Array<{ id: number, partitionError: string; }> = [], waterMarksErrors: Array<{ id: number, waterMarksError: string; }> = [];


                    // Add some local/cached properties to make working with the data easier
                    for (const p of response.partitions) {
                        // topicName
                        p.topicName = topicName;

                        if (p.partitionError) partitionErrors.push({ id: p.id, partitionError: p.partitionError });
                        if (p.waterMarksError) waterMarksErrors.push({ id: p.id, waterMarksError: p.waterMarksError });
                        if (partitionErrors.length || waterMarksErrors.length) continue;

                        // replicaSize
                        const validLogDirs = p.partitionLogDirs.filter(e => (e.error == null || e.error == "") && e.size >= 0);
                        const replicaSize = validLogDirs.length > 0 ? validLogDirs.max(e => e.size) : 0;
                        p.replicaSize = replicaSize >= 0 ? replicaSize : 0;
                    }

                    if (partitionErrors.length == 0 && waterMarksErrors.length == 0) {
                        // Set partitions
                        this.topicPartitionErrors.delete(topicName);
                        this.topicWatermarksErrors.delete(topicName);
                        this.topicPartitions.set(topicName, response.partitions);
                    } else {
                        this.topicPartitionErrors.set(topicName, partitionErrors);
                        this.topicWatermarksErrors.set(topicName, waterMarksErrors);
                        console.error(`refreshPartitionsForTopic: response has partition errors (t=${topicName} p=${partitionErrors.length}, w=${waterMarksErrors.length})`);
                    }

                } else {
                    // Set null to indicate that we're not allowed to see the partitions
                    this.topicPartitions.set(topicName, null);
                    return;
                }

                let partitionErrors = 0, waterMarkErrors = 0;

                // Add some local/cached properties to make working with the data easier
                for (const p of response.partitions) {
                    // topicName
                    p.topicName = topicName;

                    if (p.partitionError) partitionErrors++;
                    if (p.waterMarksError) waterMarkErrors++;
                    if (partitionErrors || waterMarkErrors) {
                        p.hasErrors = true;
                        continue;
                    }

                    // replicaSize
                    const validLogDirs = p.partitionLogDirs.filter(e => (e.error == null || e.error == "") && e.size >= 0);
                    const replicaSize = validLogDirs.length > 0 ? validLogDirs.max(e => e.size) : 0;
                    p.replicaSize = replicaSize >= 0 ? replicaSize : 0;
                }

                // Set partitions
                this.topicPartitions.set(topicName, response.partitions);

                if (partitionErrors > 0 || waterMarkErrors > 0)
                    console.warn(`refreshPartitionsForTopic: response has partition errors (topic=${topicName} partitionErrors=${partitionErrors}, waterMarkErrors=${waterMarkErrors})`);
            }, addError);
    },

    refreshTopicAcls(topicName: string, force?: boolean) {
        const query = aclRequestToQuery({ ...AclRequestDefault, resourceType: AclResourceType.AclResourceTopic, resourceName: topicName });
        cachedApiRequest<AclResponse | null>(`./api/acls?${query}`, force)
            .then(v => this.topicAcls.set(topicName, v));
    },

    refreshTopicConsumers(topicName: string, force?: boolean) {
        cachedApiRequest<GetTopicConsumersResponse>(`./api/topics/${topicName}/consumers`, force)
            .then(v => this.topicConsumers.set(topicName, v.topicConsumers), addError);
    },

    refreshAcls(request: AclRequest, force?: boolean) {
        const query = aclRequestToQuery(request);
        cachedApiRequest<AclResponse | null>(`./api/acls?${query}`, force)
            .then(v => this.ACLs = v ?? null, addError);
    },

    refreshQuotas(force?: boolean) {
        cachedApiRequest<QuotaResponse | null>(`./api/quotas`, force)
            .then(v => this.Quotas = v ?? null, addError);
    },

    refreshSupportedEndpoints(force?: boolean) {
        cachedApiRequest<EndpointCompatibilityResponse>(`./api/kowl/endpoints`, force)
            .then(v => this.endpointCompatibility = v.endpointCompatibility, addError);
    },

    refreshCluster(force?: boolean) {
        cachedApiRequest<ClusterInfoResponse>(`./api/cluster`, force)
            .then(v => {
                transaction(() => {
                    // add 'type' to each synonym entry
                    for (const broker of v.clusterInfo.brokers)
                        if (broker.config && !broker.config.error)
                            prepareSynonyms(broker.config.configs);

                    // don't assign if the value didn't change
                    // we'd re-trigger all observers!
                    // TODO: it would probably be easier to just annotate 'clusterInfo' with a structural comparer
                    if (!comparer.structural(this.clusterInfo, v.clusterInfo))
                        this.clusterInfo = v.clusterInfo;

                    for (const b of v.clusterInfo.brokers)
                        if (b.config.error)
                            this.brokerConfigs.set(b.brokerId, b.config.error);
                        else
                            this.brokerConfigs.set(b.brokerId, b.config.configs);
                });
            }, addError);
    },

    refreshBrokerConfig(brokerId: number, force?: boolean) {
        cachedApiRequest<BrokerConfigResponse>(`./api/brokers/${brokerId}/config`, force)
            .then(v => {
                prepareSynonyms(v.brokerConfigs);
                this.brokerConfigs.set(brokerId, v.brokerConfigs);
            })
            .catch(err => {
                this.brokerConfigs.set(brokerId, String(err));
            });
    },

    refreshConsumerGroup(groupId: string, force?: boolean) {
        cachedApiRequest<GetConsumerGroupResponse>(`./api/consumer-groups/${groupId}`, force)
            .then(v => {
                addFrontendFieldsForConsumerGroup(v.consumerGroup);
                this.consumerGroups.set(v.consumerGroup.groupId, v.consumerGroup);
            }, addError);
    },

    refreshConsumerGroups(force?: boolean) {
        cachedApiRequest<GetConsumerGroupsResponse>('./api/consumer-groups', force)
            .then(v => {
                for (const g of v.consumerGroups)
                    addFrontendFieldsForConsumerGroup(g);

                transaction(() => {
                    this.consumerGroups.clear();
                    for (const g of v.consumerGroups)
                        this.consumerGroups.set(g.groupId, g);
                });
            }, addError);
    },

    refreshConsumerGroupAcls(groupName: string, force?: boolean) {
        const query = aclRequestToQuery({ ...AclRequestDefault, resourceType: AclResourceType.AclResourceGroup, resourceName: groupName });
        cachedApiRequest<AclResponse | null>(`./api/acls?${query}`, force)
            .then(v => this.consumerGroupAcls.set(groupName, v));
    },

    async editConsumerGroupOffsets(groupId: string, topics: EditConsumerGroupOffsetsTopic[]):
        Promise<EditConsumerGroupOffsetsResponseTopic[]> {
        const request: EditConsumerGroupOffsetsRequest = {
            groupId: groupId,
            topics: topics
        };

        const response = await fetch('./api/consumer-groups/' + encodeURIComponent(groupId), {
            method: 'PATCH',
            headers: [
                ['Content-Type', 'application/json']
            ],
            body: toJson(request),
        });

        const r = await parseOrUnwrap<EditConsumerGroupOffsetsResponse>(response, null);
        return r.topics;
    },

    async deleteConsumerGroupOffsets(groupId: string, topics: DeleteConsumerGroupOffsetsTopic[]):
        Promise<DeleteConsumerGroupOffsetsResponseTopic[]> {
        const request: DeleteConsumerGroupOffsetsRequest = {
            groupId: groupId,
            topics: topics
        };

        const response = await fetch('./api/consumer-groups/' + encodeURIComponent(groupId), {
            method: 'DELETE',
            headers: [
                ['Content-Type', 'application/json']
            ],
            body: toJson(request),
        });

        const r = await parseOrUnwrap<DeleteConsumerGroupOffsetsResponse>(response, null);
        return r.topics;
    },


    refreshAdminInfo(force?: boolean) {
        cachedApiRequest<AdminInfo | null>(`./api/admin`, force)
            .then(info => {
                if (info == null) {
                    this.adminInfo = null;
                    return;
                }

                // normalize responses (missing arrays, or arrays with an empty string)
                // todo: not needed anymore, responses are always correct now
                for (const role of info.roles)
                    for (const permission of role.permissions)
                        for (const k of ['allowedActions', 'includes', 'excludes']) {
                            const ar: string[] = (permission as any)[k] ?? [];
                            (permission as any)[k] = ar.filter(x => x.length > 0);
                        }

                // resolve role of each binding
                for (const binding of info.roleBindings) {
                    binding.resolvedRole = info.roles.first(r => r.name == binding.roleName)!;
                    if (binding.resolvedRole == null) console.error("could not resolve roleBinding to role: " + toJson(binding));
                }

                // resolve bindings, and roles of each user
                for (const user of info.users) {
                    user.bindings = user.bindingIds.map(id => info.roleBindings.first(rb => rb.ephemeralId == id)!);
                    if (user.bindings.any(b => b == null)) console.error("one or more rolebindings could not be resolved for user: " + toJson(user));

                    user.grantedRoles = [];
                    for (const roleName in user.audits)
                        user.grantedRoles.push({
                            role: info.roles.first(r => r.name == roleName)!,
                            grantedBy: user.audits[roleName].map(bindingId => info.roleBindings.first(b => b.ephemeralId == bindingId)!),
                        });
                }

                this.adminInfo = info;
            }, addError);
    },

    refreshSchemaOverview(force?: boolean) {
        const rq = cachedApiRequest('./api/schemas', force) as Promise<SchemaOverviewResponse>;
        return rq
            .then(({ schemaOverview, isConfigured }) => [this.schemaOverview, this.schemaOverviewIsConfigured] = [schemaOverview, isConfigured])
            .catch(addError);
    },

    refreshSchemaDetails(subjectName: string, version: number | 'latest', force?: boolean) {
        if (version == null) version = 'latest';

        const rq = cachedApiRequest(`./api/schemas/subjects/${subjectName}/versions/${version}`, force) as Promise<SchemaDetailsResponse>;

        return rq
            .then(({ schemaDetails }) => {
                if (schemaDetails && typeof schemaDetails.schema === "string" && schemaDetails.type != SchemaType.PROTOBUF) {
                    schemaDetails.schema = JSON.parse(schemaDetails.schema);
                }

                if (schemaDetails && schemaDetails.schema) {
                    if (typeof schemaDetails.schema === "string")
                        schemaDetails.rawSchema = schemaDetails.schema;
                    else
                        schemaDetails.rawSchema = JSON.stringify(schemaDetails.schema);
                }

                this.schemaDetails = schemaDetails;
            })
            .catch(addError);
    },

    refreshPartitionReassignments(force?: boolean): Promise<void> {
        return cachedApiRequest<PartitionReassignmentsResponse | null>('./api/operations/reassign-partitions', force)
            .then(v => {
                if (v === null)
                    this.partitionReassignments = null;
                else
                    this.partitionReassignments = v.topics;
            }, addError);
    },

    async startPartitionReassignment(request: PartitionReassignmentRequest): Promise<AlterPartitionReassignmentsResponse> {
        const response = await fetch('./api/operations/reassign-partitions', {
            method: 'PATCH',
            headers: [
                ['Content-Type', 'application/json']
            ],
            body: toJson(request),
        });
        return await parseOrUnwrap<AlterPartitionReassignmentsResponse>(response, null);
    },

    async setReplicationThrottleRate(brokerIds: number[], maxBytesPerSecond: number): Promise<PatchConfigsResponse> {

        maxBytesPerSecond = Math.ceil(maxBytesPerSecond);

        const configRequest: PatchConfigsRequest = { resources: [] };

        for (const b of brokerIds) {
            configRequest.resources.push({
                resourceType: ConfigResourceType.Broker,
                resourceName: String(b),
                configs: [
                    { name: 'leader.replication.throttled.rate', op: AlterConfigOperation.Set, value: String(maxBytesPerSecond) },
                    { name: 'follower.replication.throttled.rate', op: AlterConfigOperation.Set, value: String(maxBytesPerSecond) },
                ]
            });
        }

        return await this.changeConfig(configRequest);
    },

    async setThrottledReplicas(
        topicReplicas: {
            topicName: string,
            leaderReplicas: { brokerId: number, partitionId: number; }[],
            followerReplicas: { brokerId: number, partitionId: number; }[];
        }[]): Promise<PatchConfigsResponse> {

        const configRequest: PatchConfigsRequest = { resources: [] };

        for (const t of topicReplicas) {
            const res: ResourceConfig = { // Set which topics to throttle
                resourceType: ConfigResourceType.Topic,
                resourceName: t.topicName,
                configs: [],
            };

            const leaderReplicas = t.leaderReplicas.map(e => `${e.partitionId}:${e.brokerId}`).join(",");
            res.configs.push({ name: 'leader.replication.throttled.replicas', op: AlterConfigOperation.Set, value: leaderReplicas });
            const followerReplicas = t.followerReplicas.map(e => `${e.partitionId}:${e.brokerId}`).join(",");
            res.configs.push({ name: 'follower.replication.throttled.replicas', op: AlterConfigOperation.Set, value: followerReplicas });

            // individual request for each topic
            configRequest.resources.push(res);
        }

        return await this.changeConfig(configRequest);
    },

    async resetThrottledReplicas(topicNames: string[]): Promise<PatchConfigsResponse> {

        const configRequest: PatchConfigsRequest = { resources: [] };

        // reset throttled replicas for those topics
        for (const t of topicNames) {
            configRequest.resources.push({
                resourceType: ConfigResourceType.Topic,
                resourceName: t,
                configs: [
                    { name: 'leader.replication.throttled.replicas', op: AlterConfigOperation.Delete },
                    { name: 'follower.replication.throttled.replicas', op: AlterConfigOperation.Delete }
                ],
            });
        }

        return await this.changeConfig(configRequest);
    },

    async resetReplicationThrottleRate(brokerIds: number[]): Promise<PatchConfigsResponse> {

        const configRequest: PatchConfigsRequest = { resources: [] };

        // We currently only set replication throttle on each broker, instead of cluster-wide (same effect, but different kind of 'ConfigSource')
        // So we don't remove the cluster-wide setting, only the ones we've set (the per-broker) settings

        // remove throttle configs from all brokers (DYNAMIC_DEFAULT_BROKER_CONFIG)
        // configRequest.resources.push({
        //     resourceType: ConfigResourceType.Broker,
        //     resourceName: "", // empty = all brokers
        //     configs: [
        //         { name: 'leader.replication.throttled.rate', op: AlterConfigOperation.Delete },
        //         { name: 'follower.replication.throttled.rate', op: AlterConfigOperation.Delete },
        //     ]
        // });

        // remove throttle configs from each broker individually (DYNAMIC_BROKER_CONFIG)
        for (const b of brokerIds) {
            configRequest.resources.push({
                resourceType: ConfigResourceType.Broker,
                resourceName: String(b),
                configs: [
                    { name: 'leader.replication.throttled.rate', op: AlterConfigOperation.Delete },
                    { name: 'follower.replication.throttled.rate', op: AlterConfigOperation.Delete },
                ]
            });
        }

        return await this.changeConfig(configRequest);
    },

    async changeConfig(request: PatchConfigsRequest): Promise<PatchConfigsResponse> {
        const response = await fetch('./api/operations/configs', {
            method: 'PATCH',
            headers: [
                ['Content-Type', 'application/json']
            ],
            body: toJson(request),
        });
        return await parseOrUnwrap<PatchConfigsResponse>(response, null);
    },


    async refreshConnectClusters(force?: boolean): Promise<void> {
        return cachedApiRequest<KafkaConnectors | null>('./api/kafka-connect/connectors', force)
            .then(v => {
                // backend error
                if (!v) {
                    this.connectConnectors = undefined;
                    return;
                }

                // not configured
                if (!v.clusters) {
                    this.connectConnectors = v;
                    return;
                }

                // prepare helper properties
                for (const cluster of v.clusters)
                    addFrontendFieldsForConnectCluster(cluster);

                this.connectConnectors = v;
            }, addError);
    },

    // AdditionalInfo = list of plugins
    refreshClusterAdditionalInfo(clusterName: string, force?: boolean): void {
        cachedApiRequest<ClusterAdditionalInfo | null>(`./api/kafka-connect/clusters/${clusterName}`, force)
            .then(v => {
                if (!v) {
                    this.connectAdditionalClusterInfo.delete(clusterName);
                }
                else {
                    this.connectAdditionalClusterInfo.set(clusterName, v);
                }
            }, addError);
    },

    /*
    Commented out for now!
    There are some issues with refreshing a single connector:
        - We might not have the cluster/connector cached (can happen when a user visits the details page directly)
        - Updating the inner details (e.g. running tasks) won't update the cached total/running tasks in the cluster object
          which might make things pretty confusing for a user (pausing a connector, then going back to the overview page).
          One solution would be to update all clusters/connectors, which defeats the purpose of refreshing only one.
          The real solution would be to not have pre-computed fields.


    // Details for one connector
    async refreshConnectorDetails(clusterName: string, connectorName: string, force?: boolean): Promise<void> {

        const existingCluster = this.connectConnectors?.clusters?.find(x => x.clusterName == clusterName);
        if (!existingCluster)
            // if we don't have any info yet, or we don't know about that cluster, we need a full refresh
            return this.refreshConnectClusters(force);

        return cachedApiRequest<ClusterConnectorInfo | null>(`./api/kafka-connect/clusters/${clusterName}/connectors/${connectorName}`, force)
            .then(v => {
                if (!v) return; // backend error

                const cluster = this.connectConnectors?.clusters?.find(x => x.clusterName == clusterName);
                if (!cluster) return; // did we forget about the cluster somehow?

                const connector = cluster.connectors.

                // update given clusters
                runInAction(() => {
                    const clusters = this.connectConnectors?.clusters;
                    if (!v.clusters) return; // shouldn't happen: this method shouldn't get called if we don't already have info cached
                    if (!clusters) return; // shouldn't happen: if we don't have clusters locally we'd have refreshed them

                    for (const updatedCluster of v.clusters) {
                        addFrontendFieldsForConnectCluster(updatedCluster);

                        const index = clusters.findIndex(x => x.clusterName == updatedCluster.clusterName);
                        if (index < 0) {
                            // shouldn't happen, if we don't know the cluster, then how would we have requested new info for it?
                            clusters.push(updatedCluster);
                        } else {
                            // overwrite existing cluster with new data
                            clusters[index] = updatedCluster;
                        }
                    }
                });

            }, addError);
    },
*/
    /*
        // All, or for specific cluster
        refreshConnectors(clusterName?: string, force?: boolean): Promise<void> {
            const url = clusterName == null
                ? './api/kafka-connect/connectors'
                : `./api/kafka-connect/clusters/${clusterName}/connectors`;
            return cachedApiRequest<KafkaConnectors | null>(url, force)
                .then(v => {
                    if (v == null) {

                    }
                }, addError);
        },



    */

    async deleteConnector(clusterName: string, connector: string): Promise<null> {
        // DELETE "/kafka-connect/clusters/{clusterName}/connectors/{connector}"
        const response = await fetch(`./api/kafka-connect/clusters/${clusterName}/connectors/${connector}`, {
            method: 'DELETE',
            headers: [
                ['Content-Type', 'application/json']
            ]
        });
        return parseOrUnwrap<null>(response, null);
    },

    async pauseConnector(clusterName: string, connector: string): Promise<null> {
        // PUT  "/kafka-connect/clusters/{clusterName}/connectors/{connector}/pause"  (idempotent)
        const response = await fetch(`./api/kafka-connect/clusters/${clusterName}/connectors/${connector}/pause`, {
            method: 'PUT',
            headers: [
                ['Content-Type', 'application/json']
            ]
        });
        return parseOrUnwrap<null>(response, null);
    },

    async resumeConnector(clusterName: string, connector: string): Promise<null> {
        // PUT  "/kafka-connect/clusters/{clusterName}/connectors/{connector}/resume" (idempotent)
        const response = await fetch(`./api/kafka-connect/clusters/${clusterName}/connectors/${connector}/resume`, {
            method: 'PUT',
            headers: [
                ['Content-Type', 'application/json']
            ]
        });
        return parseOrUnwrap<null>(response, null);
    },

    async restartConnector(clusterName: string, connector: string): Promise<null> {
        // POST "/kafka-connect/clusters/{clusterName}/connectors/{connector}/restart"
        const response = await fetch(`./api/kafka-connect/clusters/${clusterName}/connectors/${connector}/restart`, {
            method: 'POST',
            headers: [
                ['Content-Type', 'application/json']
            ]
        });
        return parseOrUnwrap<null>(response, null);
    },

    async updateConnector(clusterName: string, connector: string, config: object): Promise<null> {
        // PUT "/kafka-connect/clusters/{clusterName}/connectors/{connector}"
        const response = await fetch(`./api/kafka-connect/clusters/${clusterName}/connectors/${connector}`, {
            method: 'PUT',
            headers: [
                ['Content-Type', 'application/json']
            ],
            body: JSON.stringify({ config: config }),
        });
        return parseOrUnwrap<null>(response, null);
    },

    async restartTask(clusterName: string, connector: string, taskID: number): Promise<null> {
        // POST "/kafka-connect/clusters/{clusterName}/connectors/{connector}/tasks/{taskID}/restart"
        const response = await fetch(`./api/kafka-connect/clusters/${clusterName}/connectors/${connector}/tasks/${String(taskID)}/restart`, {
            method: 'POST',
            headers: [
                ['Content-Type', 'application/json']
            ]
        });

        return parseOrUnwrap<null>(response, null);
    },

    async validateConnectorConfig(clusterName: string, pluginClassName: string, config: object): Promise<ConnectorValidationResult> {
        // PUT "/kafka-connect/clusters/{clusterName}/connector-plugins/{pluginClassName}/config/validate"
        const response = await fetch(`./api/kafka-connect/clusters/${encodeURIComponent(clusterName)}/connector-plugins/${encodeURIComponent(pluginClassName)}/config/validate`, {
            method: 'PUT',
            headers: [
                ['Content-Type', 'application/json']
            ],
            body: JSON.stringify(config),
        });
        return parseOrUnwrap<ConnectorValidationResult>(response, null);
    },

    async createConnector(clusterName: string, connectorName: string, pluginClassName: string, config: object): Promise<null> {
        // POST "/kafka-connect/clusters/{clusterName}/connectors"
        const response = await fetch(`./api/kafka-connect/clusters/${clusterName}/connectors`, {
            method: 'POST',
            headers: [
                ['Content-Type', 'application/json']
            ],
            body: JSON.stringify({
                connectorName: connectorName,
                config: config
            }),
        });
        return parseOrUnwrap<null>(response, null);
    },

    async publishRecords(request: PublishRecordsRequest): Promise<ProduceRecordsResponse> {
        // POST "/topics-records"
        const response = await fetch(`./api/topics-records`, {
            method: 'POST',
            headers: [
                ['Content-Type', 'application/json']
            ],
            body: JSON.stringify(request),
        });
        return parseOrUnwrap<ProduceRecordsResponse>(response, null);
    },

    async createTopic(request: CreateTopicRequest): Promise<CreateTopicResponse> {
        // POST "/topics"
        const response = await fetch(`./api/topics`, {
            method: 'POST',
            headers: [
                ['Content-Type', 'application/json']
            ],
            body: JSON.stringify(request),
        });
        return parseOrUnwrap<CreateTopicResponse>(response, null);
    }
};

function addFrontendFieldsForConnectCluster(cluster: ClusterConnectors) {
    const allowedActions = cluster.allowedActions ?? ['all'];
    const allowAll = allowedActions.includes('all');

    cluster.canViewCluster = allowAll || allowedActions.includes('canViewConnectCluster');
    cluster.canEditCluster = allowAll || allowedActions.includes('canEditConnectCluster');
    cluster.canDeleteCluster = allowAll || allowedActions.includes('canDeleteConnectCluster');

    for (const connector of cluster.connectors)
        if (connector.config)
            connector.jsonConfig = JSON.stringify(connector.config, undefined, 4);
        else
            connector.jsonConfig = "";
}

function addFrontendFieldsForConsumerGroup(g: GroupDescription) {
    g.lagSum = g.topicOffsets.sum(o => o.summedLag);

    if (g.allowedActions) {
        if (g.allowedActions.includes('all')) {
            // All perms
        } else {
            // Not all perms, set helper props
            g.noEditPerms = !g.allowedActions?.includes('editConsumerGroup');
            g.noDeletePerms = !g.allowedActions?.includes('deleteConsumerGroup');
        }
    }
    g.isInUse = g.state.toLowerCase() != 'empty';

    if (!Features.patchGroup)
        g.noEditSupport = true;
    if (!Features.deleteGroup)
        g.noDeleteSupport = true;
}

export const brokerMap = computed(() => {
    const brokers = api.clusterInfo?.brokers;
    if (brokers == null) return null;

    const map = new Map<number, Broker>();
    for (const b of brokers)
        map.set(b.brokerId, b);

    return map;
}, { name: 'brokerMap', equals: comparer.structural });


// 1. add 'type' to each synonym, so when expanding a config entry (to view its synonyms), we can still see the type
// 2. remove redundant synonym entries (those that have the same source as the root config entry)
function prepareSynonyms(configEntries: ConfigEntry[]) {
    if (!Array.isArray(configEntries)) return;

    for (const e of configEntries) {
        if (e.synonyms == undefined)
            continue;

        // remove redundant entry
        if (e.synonyms.length > 0)
            if (e.synonyms[0].source == e.source)
                e.synonyms.splice(0, 1);

        if (e.synonyms.length == 0) {
            // delete empty arrays, otherwise Tables will show this entry as 'expandable' even though it has no children
            delete e.synonyms;
            continue;
        }

        // add 'type' from root object
        for (const s of e.synonyms)
            s.type = e.type;
    }
}


export function aclRequestToQuery(request: AclRequest): string {
    const filters = ObjToKv(request).filter(kv => !!kv.value);
    const query = filters.map(x => `${x.key}=${x.value}`).join('&');
    return query;
}

export async function partialTopicConfigs(configKeys: string[], topics?: string[]): Promise<PartialTopicConfigsResponse> {
    const keys = configKeys.map(k => encodeURIComponent(k)).join(',');
    const topicNames = topics?.map(t => encodeURIComponent(t)).join(',');
    const query = topicNames
        ? `topicNames=${topicNames}&configKeys=${keys}`
        : `configKeys=${keys}`;

    const response = await fetch('./api/topics-configs?' + query);
    return parseOrUnwrap<PartialTopicConfigsResponse>(response, null);
}

export interface MessageSearchRequest {
    topicName: string,
    startOffset: number,
    partitionId: number,
    maxResults: number, // should also support '-1' soon, so we can do live tailing
    filterInterpreterCode: string, // js code, base64 encoded
}

async function parseOrUnwrap<T>(response: Response, text: string | null): Promise<T> {
    let obj: undefined | any = undefined;
    if (text === null) {
        if (response.bodyUsed)
            throw new Error(`response content already consumed`);
        text = await response.text();
    }
    try {
        obj = JSON.parse(text);
    } catch { }

    // api error?
    if (isApiError(obj))
        throw new WrappedApiError(response, obj);

    // server/proxy error?
    if (!response.ok) {
        text = text?.trim() ?? '';
        throw new Error(`${response.status} (${text ?? response.statusText})`);
    }

    // server/proxy error?
    if (!response.ok) {
        text = text?.trim() ?? '';
        throw new Error(`${response.status} (${text ?? response.statusText})`);
    }

    return obj as T;
}

function addError(err: Error) {
    api.errors.push(err);
}


type apiStoreType = typeof apiStore;
export const api = observable(apiStore, { messages: observable.shallow }) as apiStoreType;<|MERGE_RESOLUTION|>--- conflicted
+++ resolved
@@ -43,15 +43,9 @@
     }
 
     const text = await res.text();
-<<<<<<< HEAD
 
     processVersionInfo(res.headers);
 
-=======
-
-    processVersionInfo(res.headers);
-
->>>>>>> bebb9445
     return parseOrUnwrap<T>(res, text);
 }
 
