import React, { useState, Component, CSSProperties } from "react";
<<<<<<< HEAD
import { simpleUniqueId, DebugTimerStore, prettyMilliseconds } from "./utils";
import { toJson } from "./jsonUtils";
import { Radio, message, Progress, Skeleton } from 'antd';
=======
import { simpleUniqueId, DebugTimerStore, toJson, prettyMilliseconds } from "./utils";
import { Radio, message, Progress, Skeleton, Popover } from 'antd';
>>>>>>> d5381e36
import { MessageType } from "antd/lib/message";
import { CopyOutlined, DownloadOutlined } from "@ant-design/icons";
import { TimestampDisplayFormat } from "../state/ui";
import { observer } from "mobx-react";
import { motion } from "framer-motion";
import { animProps } from "./animationProps";
import { SizeType } from "antd/lib/config-provider/SizeContext";
import { api } from "../state/backendApi";
import { observable } from "mobx";
import { InfoIcon } from "@primer/octicons-v2-react";



const thousandsSeperator = (1234).toLocaleString()[1];

export function numberToThousandsString(n: number): JSX.Element {
    const parts = n.toLocaleString().split(thousandsSeperator);

    const result: JSX.Element[] = [];
    for (let i = 0; i < parts.length; i++) {
        const last = i == parts.length - 1;

        // Add the number block itself; React.Fragment is used explicitly to avoid missing key warning
        result.push(<React.Fragment key={i}>{parts[i]}</React.Fragment>);

        // Add a dot
        if (!last)
            result.push(<span key={i + '.'} className='noSelect'>{thousandsSeperator}</span>);
    }

    return <>{result}</>
}

@observer
export class TimestampDisplay extends Component<{ unixEpochSecond: number, format: TimestampDisplayFormat }>{
    render() {
        const { unixEpochSecond: ts, format } = this.props;
        if (format == 'relative') DebugTimerStore.Instance.useSeconds();

        switch (format) {
            case 'unixTimestamp': return new Date(ts * 1000).toUTCString();
            case 'onlyDate': return new Date(ts * 1000).toLocaleDateString();
            case 'onlyTime': return new Date(ts * 1000).toLocaleTimeString();
            case 'unixSeconds': return ts.toString();
            case 'relative': return prettyMilliseconds(Date.now() - ts * 1000, { compact: true }) + ' ago';
        }

        // format 'default' -> locale datetime
        return new Date(ts * 1000).toLocaleString();
    }
}



export const copyIcon = <svg viewBox="0 0 14 16" version="1.1" width="14" height="16" aria-hidden="true">
    <path fill-rule="evenodd" d="M2 13h4v1H2v-1zm5-6H2v1h5V7zm2 3V8l-3 3 3 3v-2h5v-2H9zM4.5 9H2v1h2.5V9zM2 12h2.5v-1H2v1zm9 1h1v2c-.02.28-.11.52-.3.7-.19.18-.42.28-.7.3H1c-.55 0-1-.45-1-1V4c0-.55.45-1 1-1h3c0-1.11.89-2 2-2 1.11 0 2 .89 2 2h3c.55 0 1 .45 1 1v5h-1V6H1v9h10v-2zM2 5h8c0-.55-.45-1-1-1H8c-.55 0-1-.45-1-1s-.45-1-1-1-1 .45-1 1-.45 1-1 1H3c-.55 0-1 .45-1 1z"></path></svg>


const DefaultQuickTableOptions = {
    tableClassName: undefined as string | undefined,
    keyAlign: 'left' as 'left' | 'right' | 'center',
    valueAlign: 'left' as 'left' | 'right' | 'center',
    gapWidth: '16px' as string | number,
    gapHeight: 0 as string | number,
    keyStyle: undefined as React.CSSProperties | undefined,
    valueStyle: undefined as React.CSSProperties | undefined,
    tableStyle: undefined as React.CSSProperties | undefined,
}
type QuickTableOptions = Partial<typeof DefaultQuickTableOptions>

// [ { key: 'a', value: 'b' } ]
export function QuickTable(data: { key: any, value: any }[], options?: QuickTableOptions): JSX.Element;
// { 'key1': 'value1', 'key2': 'value2' }
export function QuickTable(data: { [key: string]: any }, options?: QuickTableOptions): JSX.Element;
// [ ['a', 'b'] ]
export function QuickTable(data: [any, any][], options?: QuickTableOptions): JSX.Element;

export function QuickTable(data: { key: any, value: any }[] | { [key: string]: any } | [any, any][], options?: QuickTableOptions): JSX.Element {
    let entries: { key: any, value: any }[];

    // plain object?
    if (typeof data === 'object' && !Array.isArray(data)) {
        // Convert to array of key value objects
        entries = [];
        for (const [k, v] of Object.entries(data))
            entries.push({ key: k, value: v });
    }
    // array of [any, any] ?
    else if (Array.isArray(data) && data.length > 0 && Array.isArray(data[0])) {
        // Convert to array of key-value objects
        entries = (data as [any, any][]).map(ar => ({ key: ar[0], value: ar[1] }));
    }
    // already correct? array of { key:any, value:any }
    else {
        // Cast to correct type directly
        entries = data as { key: any, value: any }[];
    }

    const o = Object.assign({} as QuickTableOptions, DefaultQuickTableOptions, options);

    const showVerticalGutter = (typeof o.gapHeight === 'number' && o.gapHeight > 0) || typeof o.gapHeight === 'string';
    const classNames = [o.tableClassName, "quickTable"].joinStr(" ");

    return <table className={classNames} style={o.tableStyle}>
        <tbody>
            {entries.map((obj, i) =>
                <React.Fragment key={i}>
                    <tr>
                        <td style={{ textAlign: o.keyAlign, ...o.keyStyle }} className='keyCell'>{React.isValidElement(obj.key) ? obj.key : toSafeString(obj.key)}</td>
                        <td style={{ minWidth: '0px', width: o.gapWidth, padding: '0px' }}></td>
                        <td style={{ textAlign: o.valueAlign, ...o.valueStyle }} className='valueCell'>{React.isValidElement(obj.value) ? obj.value : toSafeString(obj.value)}</td>
                    </tr>

                    {showVerticalGutter && (i < entries.length - 1) &&
                        <tr>
                            <td style={{ padding: 0, paddingBottom: o.gapHeight }}></td>
                        </tr>
                    }
                </React.Fragment>
            )}
        </tbody>
    </table>
}

export function toSafeString(x: any): string {
    if (typeof x === 'undefined' || x === null) return "";
    if (typeof x === 'string') return x;
    if (typeof x === 'boolean' || typeof x === 'number') return String(x);
    return toJson(x);
}

export function ObjToKv(obj: any): { key: string, value: any }[] {
    const ar = [] as { key: string, value: any }[];
    for (let k in obj) {
        ar.push({ key: k, value: obj[k] })
    }
    return ar;
}

const style_flexColumn: CSSProperties = { display: 'flex', flexDirection: 'column' };
export const Label = (p: { text: string, textSuffix?: React.ReactNode, className?: string, style?: CSSProperties, children?: React.ReactNode }) => {
    const [id] = useState(() => simpleUniqueId(p.text));

    const child: React.ReactNode = p.children ?? <React.Fragment />;

    const newChild = Object.assign({}, child) as any;
    newChild.props = {};
    Object.assign(newChild.props, (child as any).props, { id: id });

    const divStyle = p.style ? { ...p.style, ...style_flexColumn } : p.style;

    return <>
        <div className={p.className} style={divStyle}>
            <div className='labelText'>
                <label htmlFor={id}>{p.text} {p.textSuffix}</label>
            </div>
            <div>
                {newChild}
            </div>
        </div>
    </>
}

export const TextInfoIcon = (p: { text: string, info: React.ReactNode, maxWidth?: string }) => {
    const content = p.maxWidth == null ? p.info : <div style={{ maxWidth: p.maxWidth }}>{p.info}</div>

    return <span style={{ display: 'flex', alignItems: 'center' }}>
        {p.text}
        <Popover content={content} trigger="hover" mouseLeaveDelay={0}>
            <span style={{ color: 'hsl(209deg, 100%, 55%)', padding: '3px 3px 2px 4px', display: 'inline-flex' }} ><InfoIcon /></span>
        </Popover>
    </span>
}

export class OptionGroup<T> extends Component<{
    label?: string,
    options: { [key: string]: any },
    value: T, onChange: (value: T) => void,
    children?: never,
    size?: SizeType,
}> {

    render() {
        const p = this.props;

        const radioGroup = (
            <Radio.Group value={p.value} onChange={e => p.onChange(e.target.value)} size={p.size ?? 'middle'}>
                {ObjToKv(p.options).map(kv =>
                    <Radio.Button key={kv.key} value={kv.value}>{kv.key}</Radio.Button>
                )}
            </Radio.Group>
        );

        if (!p.label) return radioGroup;

        return <Label text={p.label}>
            {radioGroup}
        </Label>
    }
}

export class RadioOptionGroup<T> extends Component<{
    options: {
        key?: any,
        value: T,
        title: string,
        text: string,
    }[],
    value: T, onChange: (value: T) => void,
    children?: never
}> {

    render() {
        const p = this.props;

        const radioGroup = (
            <Radio.Group className='radioOptionGroup' value={p.value} onChange={e => p.onChange(e.target.value)}>
                {p.options.map(kv =>
                    <Radio key={kv.key ?? kv.value} value={kv.value}>
                        <div style={{ fontWeight: 500, fontSize: '1.1em', display: 'inline-block', paddingBottom: '2px', paddingLeft: '10px', verticalAlign: 'middle' }}>{kv.title}</div>
                        <div style={{ marginLeft: '27px', color: '#BBB', whiteSpace: 'normal' }}>{kv.text}</div>
                    </Radio>
                )}
            </Radio.Group>
        );

        return radioGroup;
    }
}


interface StatusIndicatorProps {
    identityKey: string;
    fillFactor: number;
    statusText: string;
    bytesConsumed?: string;
    messagesConsumed?: string;
    progressText: string;
}

@observer
export class StatusIndicator extends Component<StatusIndicatorProps> {

    static readonly progressStyle: CSSProperties = { minWidth: '300px', lineHeight: 0 } as const;
    static readonly statusBarStyle: CSSProperties = { display: 'flex', fontFamily: '"Open Sans", sans-serif', fontWeight: 600, fontSize: '80%' } as const;
    static readonly progressTextStyle: CSSProperties = { marginLeft: 'auto', paddingLeft: '2em' } as const;

    hide: MessageType | undefined;

    timerHandle: NodeJS.Timeout;
    lastUpdateTimestamp: number;
    @observable showWaitingText: boolean;

    // used to fetch 'showWaitingText' (so mobx triggers a re-render).
    // we could just store the value in a local as well, but that might be opimized out.
    mobxSink: any | undefined = undefined;

    constructor(p: any) {
        super(p);
        message.config({ top: 20 });

        // Periodically check if we got any new messages. If not, show a different text after some time
        this.lastUpdateTimestamp = Date.now();
        this.showWaitingText = false;
        const waitMessageDelay = 3000;
        this.timerHandle = setInterval(() => {
            const age = Date.now() - this.lastUpdateTimestamp;
            if (age > waitMessageDelay) {
                this.showWaitingText = true;
            }
        }, 300);
    }

    componentDidMount() {
        this.lastUpdateTimestamp = Date.now();
        this.customRender();
    }

    lastPropsJson = "";
    lastProps = {};
    componentDidUpdate() {

        const curJson = toJson(this.props);
        if (curJson == this.lastPropsJson) {
            // changes to observables
            this.customRender();
            return;
        }

        this.lastPropsJson = curJson;

        this.lastUpdateTimestamp = Date.now();
        if (this.showWaitingText)
            this.showWaitingText = false;

        this.customRender();
    }

    componentWillUnmount() {
        clearInterval(this.timerHandle);
        this.hide?.call(this);
        this.hide = undefined;
    }

    customRender() {
        const content = <div style={{ marginBottom: '0.2em' }} className={this.showWaitingText ? 'waitingForMessagesBox waitingForMessagesText' : ''}>
            <div style={StatusIndicator.progressStyle}>
                <Progress percent={this.props.fillFactor * 100} showInfo={false} status='active' size='small' style={{ lineHeight: 1 }} />
            </div>
            <div style={StatusIndicator.statusBarStyle}>
                <div>{this.showWaitingText ? "Kafka is waiting for new messages..." : this.props.statusText}</div>
                <div style={StatusIndicator.progressTextStyle}>{this.props.progressText}</div>
            </div>
            {(this.props.bytesConsumed && this.props.messagesConsumed) &&
                <div style={StatusIndicator.statusBarStyle}>
                    <div style={{ display: 'flex', alignItems: 'center' }}>
                        <DownloadOutlined /> {this.props.bytesConsumed}
                    </div>
                    <div style={{ display: 'flex', alignItems: 'center', marginLeft: 'auto' }}>
                        <CopyOutlined />{this.props.messagesConsumed} messages
                    </div>
                </div>
            }
        </div>

        this.hide = message.open({ content: content, key: this.props.identityKey, icon: <span />, duration: null, type: 'loading' });
    }

    render() {
        // workaround to propagate the update (timer -> mobx -> re-render)
        this.mobxSink = this.showWaitingText;
        return null;
    }
}

// todo: layoutbypass and zerosizewrapper do the same thing, merge them.
export class LayoutBypass extends Component<{ width?: string, height?: string, justifyContent?: string, alignItems?: string }> {

    static readonly style: CSSProperties = {
        display: 'inline-flex',
        width: '0px', height: '0px',
        transform: 'translateY(-1px)',
        // zIndex: 1,
        justifyContent: 'center',
        alignItems: 'center',
    };

    render() {
        const p = this.props;
        let style = LayoutBypass.style;
        if (p.width || p.height || p.justifyContent || p.alignItems) {
            style = Object.assign({}, style, p);
        }

        return <span className='verticalCenter' style={style}>
            <span>
                {this.props.children}
            </span>
        </span>
    }
}

export const ZeroSizeWrapper = (p: { width: number, height: number, children?: React.ReactNode }) => {
    return <span style={{
        width: p.width, height: p.height,
        display: 'inline-flex', placeContent: 'center', placeItems: 'center',

    }}>
        {p.children}
    </span>;
};


const defaultSkeletonStyle = { margin: '2rem' };
const innerSkeleton = <Skeleton loading={true} active={true} paragraph={{ rows: 8 }} />
export const DefaultSkeleton = (
    <motion.div {...animProps} key={'defaultSkeleton'} style={defaultSkeletonStyle}>
        {innerSkeleton}
    </motion.div>
);

// Single line string, no wrapping, will not overflow and display ellipsis instead
const ellipsisDivStyle: CSSProperties = {
    display: 'inline-block',
    width: 0,
    minWidth: '100%',
    overflow: 'hidden',
    textOverflow: 'ellipsis',
    whiteSpace: 'nowrap',
    verticalAlign: 'text-bottom',
};
const ellipsisSpanStyle: CSSProperties = {
    whiteSpace: 'nowrap',
    textOverflow: 'ellipsis',
    overflow: 'hidden',
    maxWidth: '100%',
    verticalAlign: 'text-bottom'
};
export const Ellipsis = (p: { children?: React.ReactNode, className?: string }) => {
    return <span className={p.className} style={ellipsisSpanStyle}>{p.children}</span>
}<|MERGE_RESOLUTION|>--- conflicted
+++ resolved
@@ -1,12 +1,7 @@
 import React, { useState, Component, CSSProperties } from "react";
-<<<<<<< HEAD
+import { toJson } from "./jsonUtils";
 import { simpleUniqueId, DebugTimerStore, prettyMilliseconds } from "./utils";
-import { toJson } from "./jsonUtils";
-import { Radio, message, Progress, Skeleton } from 'antd';
-=======
-import { simpleUniqueId, DebugTimerStore, toJson, prettyMilliseconds } from "./utils";
 import { Radio, message, Progress, Skeleton, Popover } from 'antd';
->>>>>>> d5381e36
 import { MessageType } from "antd/lib/message";
 import { CopyOutlined, DownloadOutlined } from "@ant-design/icons";
 import { TimestampDisplayFormat } from "../state/ui";
