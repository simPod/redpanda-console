{
    "name": "frontend",
    "version": "0.1.0",
    "private": true,
    "proxy": "http://localhost:9090",
    "homepage": ".",
    "engines": {
        "node": "^16.13"
    },
    "scripts": {
        "start": "cross-env SKIP_PREFLIGHT_CHECK=true                         react-app-rewired start",
        "start2": "cross-env SKIP_PREFLIGHT_CHECK=true REACT_APP_BUSINESS=true react-app-rewired start",
        "build": "react-app-rewired build -- --profile",
        "buildLocalTest": "cross-env REACT_APP_BUSINESS=true REACT_APP_CONSOLE_GIT_SHA=abc123 REACT_APP_CONSOLE_GIT_REF=local REACT_APP_BUILD_TIMESTAMP=32503680000 REACT_APP_DEV_HINT=true react-app-rewired build",
        "test": "react-app-rewired test",
        "eject": "react-scripts eject",
        "test-interpreter-code": "ts-node --project src/utils/interpreter/tsconfig.json src/utils/interpreter/findFunction.test.ts",
        "preinstall": "npx npm-force-resolutions",
        "lint": "eslint --ext .ts,.tsx ./src  --cache",
        "prepare": "node scripts/fetch-monaco.mjs"
    },
    "dependencies": {
<<<<<<< HEAD
        "@ant-design/icons": "^4.7",
        "@heroicons/react": "^1.0.6",
        "@monaco-editor/react": "^4.4",
        "@primer/octicons-react": "^17",
        "antd": "^4.21",
        "array-move": "^4",
        "dayjs": "^1.11",
=======
        "@ant-design/icons": "^4.6.4",
        "@heroicons/react": "^1.0.1",
        "@monaco-editor/react": "^4.4.5",
        "@primer/octicons-react": "^15.2.0",
        "antd": "^4.15.3",
        "array-move": "^3.0.1",
        "customize-cra": "^1.0.0",
        "dayjs": "^1.10.4",
>>>>>>> 05ac6f10
        "framer-motion": "^4.1.11",
        "mobx": "^6.6",
        "mobx-react": "^7.5",
        "moment": "^2.29.1",
<<<<<<< HEAD
        "monaco-editor": "^0.33",
        "monaco-proto-lint": "0.0.1",
=======
        "monaco-proto-lint": "0.0.1",
        "monaco-yaml": "^3.2.1",
        "node-fetch": "^3.2.6",
>>>>>>> 05ac6f10
        "npm-force-resolutions": "^0.0.10",
        "pretty-bytes": "^5.6.0",
        "pretty-ms": "^7.0.1",
        "prismjs": "^1.24.0",
        "query-string": "^7.0.1",
        "react": "^17.0.2",
        "react-beautiful-dnd": "^13.1.0",
        "react-css-transition-replace": "^4.0.5",
        "react-dom": "^17.0.2",
        "react-draggable": "^4.4.3",
        "react-highlight-words": "^0.17.0",
        "react-json-view": "^1.21.3",
        "react-markdown": "^8.0.3",
        "react-router-dom": "^5.2.0",
        "react-scripts": "^4.0.3",
        "react-simple-code-editor": "^0.11.0",
        "react-syntax-highlighter": "^15.4.3",
        "rehype-highlight": "^4.1.0",
        "remark-emoji": "^3.0.2",
        "remark-gfm": "^3.0.1",
        "remark-prism": "^1.3.6",
        "stacktrace-js": "^2.0.2"
    },
    "devDependencies": {
        "@babel/plugin-proposal-logical-assignment-operators": "^7.17.12",
        "@babel/plugin-proposal-nullish-coalescing-operator": "^7.17.12",
        "@babel/plugin-proposal-numeric-separator": "^7.16.7",
        "@babel/preset-env": "^7.18.2",
        "@testing-library/jest-dom": "^5.12.0",
        "@testing-library/react": "^11.2.6",
        "@types/jest": "26.0.23",
        "@types/node": "^16",
        "@types/prismjs": "^1.26",
        "@types/react": "^17.0.4",
        "@types/react-beautiful-dnd": "^13.1",
        "@types/react-css-transition-replace": "^2.1.3",
        "@types/react-dom": "^17.0.3",
        "@types/react-highlight-words": "^0.16.2",
        "@types/react-router-dom": "^5.3",
        "@types/react-syntax-highlighter": "^15",
        "@typescript-eslint/eslint-plugin": "^5.27.1",
        "@typescript-eslint/parser": "^5.27.1",
        "cross-env": "^7.0.3",
<<<<<<< HEAD
        "customize-cra": "^1.0.0",
        "react-app-rewired": "^2.1.8",
        "sass": "^1.52.0",
        "ts-node": "^10.8",
        "typescript": "^4.7.3"
=======
        "eslint-plugin-unused-imports": "^1.1.5",
        "react-app-rewired": "^2.1.8",
        "sass": "^1.45.0",
        "tar-stream": "^2.2.0",
        "ts-node": "^10.4.0",
        "typescript": "^4.5.4"
>>>>>>> 05ac6f10
    },
    "browserslist": {
        "production": [
            ">0.2%",
            "not dead",
            "not op_mini all"
        ],
        "development": [
            "last 1 chrome version",
            "last 1 firefox version",
            "last 1 safari version"
        ]
    },
    "resolutions": {
        "immer": "9.0.7"
    }
}<|MERGE_RESOLUTION|>--- conflicted
+++ resolved
@@ -20,7 +20,6 @@
         "prepare": "node scripts/fetch-monaco.mjs"
     },
     "dependencies": {
-<<<<<<< HEAD
         "@ant-design/icons": "^4.7",
         "@heroicons/react": "^1.0.6",
         "@monaco-editor/react": "^4.4",
@@ -28,28 +27,10 @@
         "antd": "^4.21",
         "array-move": "^4",
         "dayjs": "^1.11",
-=======
-        "@ant-design/icons": "^4.6.4",
-        "@heroicons/react": "^1.0.1",
-        "@monaco-editor/react": "^4.4.5",
-        "@primer/octicons-react": "^15.2.0",
-        "antd": "^4.15.3",
-        "array-move": "^3.0.1",
-        "customize-cra": "^1.0.0",
-        "dayjs": "^1.10.4",
->>>>>>> 05ac6f10
         "framer-motion": "^4.1.11",
         "mobx": "^6.6",
         "mobx-react": "^7.5",
         "moment": "^2.29.1",
-<<<<<<< HEAD
-        "monaco-editor": "^0.33",
-        "monaco-proto-lint": "0.0.1",
-=======
-        "monaco-proto-lint": "0.0.1",
-        "monaco-yaml": "^3.2.1",
-        "node-fetch": "^3.2.6",
->>>>>>> 05ac6f10
         "npm-force-resolutions": "^0.0.10",
         "pretty-bytes": "^5.6.0",
         "pretty-ms": "^7.0.1",
@@ -93,20 +74,14 @@
         "@typescript-eslint/eslint-plugin": "^5.27.1",
         "@typescript-eslint/parser": "^5.27.1",
         "cross-env": "^7.0.3",
-<<<<<<< HEAD
+        "node-fetch": "^3.2.6",
         "customize-cra": "^1.0.0",
         "react-app-rewired": "^2.1.8",
         "sass": "^1.52.0",
         "ts-node": "^10.8",
-        "typescript": "^4.7.3"
-=======
+        "typescript": "^4.7.3",
         "eslint-plugin-unused-imports": "^1.1.5",
-        "react-app-rewired": "^2.1.8",
-        "sass": "^1.45.0",
-        "tar-stream": "^2.2.0",
-        "ts-node": "^10.4.0",
-        "typescript": "^4.5.4"
->>>>>>> 05ac6f10
+        "tar-stream": "^2.2.0"
     },
     "browserslist": {
         "production": [
