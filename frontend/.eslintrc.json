--- conflicted
+++ resolved
@@ -94,11 +94,8 @@
         //     }
         // ],
         "react/jsx-no-target-blank": "off",
-<<<<<<< HEAD
-        "no-useless-concat": "off"
-=======
+        "no-useless-concat": "off",
         "prefer-const": "warn"
->>>>>>> 51de2f4f
     },
     "parser": "@typescript-eslint/parser"
 }